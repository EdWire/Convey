--- conflicted
+++ resolved
@@ -6,11 +6,8 @@
 using Convey.Types;
 using Microsoft.AspNetCore.Builder;
 using Microsoft.AspNetCore.Hosting;
-<<<<<<< HEAD
-=======
 using Microsoft.AspNetCore.Http;
 using Microsoft.AspNetCore.Routing;
->>>>>>> dd28706e
 using Microsoft.Extensions.DependencyInjection;
 using Microsoft.Extensions.Hosting;
 using Serilog;
@@ -25,13 +22,6 @@
     {
         private const string LoggerSectionName = "logger";
         private const string AppSectionName = "app";
-<<<<<<< HEAD
-        
-        public static IHostBuilder UseLogging(this IHostBuilder builder,
-            Action<LoggerConfiguration> configure = null, string loggerSectionName = LoggerSectionName,
-            string appSectionName = AppSectionName)
-            => builder.UseSerilog((context, loggerConfiguration) =>
-=======
         internal static LoggingLevelSwitch LoggingLevelSwitch = new LoggingLevelSwitch();
 
         public static IHostBuilder UseLogging(this IHostBuilder hostBuilder,
@@ -40,7 +30,6 @@
             => hostBuilder
                 .ConfigureServices(services => services.AddSingleton<ILoggingService, LoggingService>())
                 .UseSerilog((context, loggerConfiguration) =>
->>>>>>> dd28706e
             {
                 if (string.IsNullOrWhiteSpace(loggerSectionName))
                 {
@@ -171,7 +160,6 @@
                 ? logLevel
                 : LogEventLevel.Information;
 
-<<<<<<< HEAD
         public static IConveyBuilder AddCorrelationContextLogging(this IConveyBuilder builder)
         {
             builder.Services.AddTransient<CorrelationContextLoggingMiddleware>();
@@ -184,7 +172,8 @@
             app.UseMiddleware<CorrelationContextLoggingMiddleware>();
             
             return app;
-=======
+        }
+        
         private static async Task LevelSwitch(HttpContext context)
         {
             var service = context.RequestServices.GetService<ILoggingService>();
@@ -208,7 +197,6 @@
             service.SetLoggingLevel(level);
 
             context.Response.StatusCode = StatusCodes.Status200OK;
->>>>>>> dd28706e
         }
     }
 }