--- conflicted
+++ resolved
@@ -13,12 +13,8 @@
     internal sealed class EntityFrameworkMessageOutbox<TContext> : IMessageOutbox, IMessageOutboxAccessor
         where TContext : DbContext
     {
-<<<<<<< HEAD
         private static JsonSerializerOptions _serializerOptions;
         private static JsonSerializerOptions SerializerOptions
-=======
-        private static readonly JsonSerializerSettings SerializerSettings = new()
->>>>>>> eeb5d749
         {
             get
             {
