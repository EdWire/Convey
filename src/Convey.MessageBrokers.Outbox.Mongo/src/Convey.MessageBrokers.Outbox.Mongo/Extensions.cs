--- conflicted
+++ resolved
@@ -10,19 +10,12 @@
 
 public static class Extensions
 {
+        public static readonly ActivitySource MongoMessageOutboxActivitySource = new(Assembly.GetAssembly(typeof(Convey.MessageBrokers.Outbox.Mongo.Extensions)).GetName().Name);
+        
     public static IMessageOutboxConfigurator AddMongo(this IMessageOutboxConfigurator configurator)
     {
-<<<<<<< HEAD
-        public static readonly ActivitySource MongoMessageOutboxActivitySource = new(Assembly.GetAssembly(typeof(Convey.MessageBrokers.Outbox.Mongo.Extensions)).GetName().Name);
-        
-        public static IMessageOutboxConfigurator AddMongo(this IMessageOutboxConfigurator configurator)
-        {
-            var builder = configurator.Builder;
-            var options = configurator.Options;
-=======
         var builder = configurator.Builder;
         var options = configurator.Options;
->>>>>>> 6f7374ad
 
         var inboxCollection = string.IsNullOrWhiteSpace(options.InboxCollection)
             ? "inbox"
