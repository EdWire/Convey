using System;
using System.Diagnostics;
using System.Reflection;
using Convey.MessageBrokers.Outbox.Configurators;
using Convey.MessageBrokers.Outbox.Outbox;
using Convey.MessageBrokers.Outbox.Processors;
using Microsoft.Extensions.DependencyInjection;

namespace Convey.MessageBrokers.Outbox;

public static class Extensions
{
    private const string SectionName = "outbox";
    private const string RegistryName = "messageBrokers.outbox";

<<<<<<< HEAD
        public static readonly string Destination = "destination";
        public static readonly string EventName = "eventname";
        
        public static readonly ActivitySource MessageOutboxActivitySource = new(Assembly.GetAssembly(typeof(Convey.MessageBrokers.Outbox.Extensions)).GetName().Name);

        public static IConveyBuilder AddMessageOutbox(this IConveyBuilder builder,
            Action<IMessageOutboxConfigurator> configure = null, string sectionName = SectionName)
=======
    public static IConveyBuilder AddMessageOutbox(this IConveyBuilder builder,
        Action<IMessageOutboxConfigurator> configure = null, string sectionName = SectionName)
    {
        if (string.IsNullOrWhiteSpace(sectionName))
>>>>>>> 6f7374ad
        {
            sectionName = SectionName;
        }

        if (!builder.TryRegister(RegistryName))
        {
            return builder;
        }

        var options = builder.GetOptions<OutboxOptions>(sectionName);
        builder.Services.AddSingleton(options);
        var configurator = new MessageOutboxConfigurator(builder, options);

        if (configure is null)
        {
            configurator.AddInMemory();
        }
        else
        {
            configure(configurator);
        }

        if (!options.Enabled)
        {
            return builder;
        }

        builder.Services.AddHostedService<OutboxProcessor>();

        return builder;
    }

    public static IMessageOutboxConfigurator AddInMemory(this IMessageOutboxConfigurator configurator,
        string mongoSectionName = null)
    {
        configurator.Builder.Services.AddTransient<IMessageOutbox, InMemoryMessageOutbox>();

        return configurator;
    }
}<|MERGE_RESOLUTION|>--- conflicted
+++ resolved
@@ -13,20 +13,15 @@
     private const string SectionName = "outbox";
     private const string RegistryName = "messageBrokers.outbox";
 
-<<<<<<< HEAD
         public static readonly string Destination = "destination";
         public static readonly string EventName = "eventname";
         
         public static readonly ActivitySource MessageOutboxActivitySource = new(Assembly.GetAssembly(typeof(Convey.MessageBrokers.Outbox.Extensions)).GetName().Name);
 
-        public static IConveyBuilder AddMessageOutbox(this IConveyBuilder builder,
-            Action<IMessageOutboxConfigurator> configure = null, string sectionName = SectionName)
-=======
     public static IConveyBuilder AddMessageOutbox(this IConveyBuilder builder,
         Action<IMessageOutboxConfigurator> configure = null, string sectionName = SectionName)
     {
         if (string.IsNullOrWhiteSpace(sectionName))
->>>>>>> 6f7374ad
         {
             sectionName = SectionName;
         }
