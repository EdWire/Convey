using System;
using System.Collections.Generic;
using System.Diagnostics;
using System.Linq;
using System.Threading;
using System.Threading.Tasks;
using Microsoft.Extensions.DependencyInjection;
using Microsoft.Extensions.Hosting;
using Microsoft.Extensions.Logging;
using OpenTelemetry;
using OpenTelemetry.Context.Propagation;

namespace Convey.MessageBrokers.Outbox.Processors;

internal sealed class OutboxProcessor : IHostedService
{
    private readonly IServiceProvider _serviceProvider;
    private readonly IBusPublisher _publisher;
    private readonly OutboxOptions _options;
    private readonly ILogger<OutboxProcessor> _logger;
    private readonly TimeSpan _interval;
    private readonly OutboxType _type;
    private Timer _timer;

    public OutboxProcessor(IServiceProvider serviceProvider, IBusPublisher publisher, OutboxOptions options,
        ILogger<OutboxProcessor> logger)
    {
<<<<<<< HEAD
        private readonly IServiceScopeFactory _serviceScopeFactory;
        private readonly IBusPublisher _publisher;
        private readonly OutboxOptions _options;
        private readonly ILogger<OutboxProcessor> _logger;
        private readonly TimeSpan _interval;
        private readonly OutboxType _type;
        private Timer _timer;
        static readonly SemaphoreSlim SemaphoreSlim = new(1, 1);

        private readonly TextMapPropagator _propagator;

        public OutboxProcessor(IServiceScopeFactory serviceScopeFactory, IBusPublisher publisher, OutboxOptions options,
            ILogger<OutboxProcessor> logger)
=======
        if (options.Enabled && options.IntervalMilliseconds <= 0)
>>>>>>> 6f7374ad
        {
            throw new Exception($"Invalid outbox interval: {options.IntervalMilliseconds} ms.");
        }

<<<<<<< HEAD
            _serviceScopeFactory = serviceScopeFactory;
            _publisher = publisher;
            _options = options;
            _logger = logger;
            _type = OutboxType.Sequential;
            _interval = TimeSpan.FromMilliseconds(options.IntervalMilliseconds);
            _propagator = Propagators.DefaultTextMapPropagator;
            if (options.Enabled)
=======
        _type = OutboxType.Sequential;
        if (!string.IsNullOrWhiteSpace(options.Type))
        {
            if (!Enum.TryParse<OutboxType>(options.Type, true, out var outboxType))
>>>>>>> 6f7374ad
            {
                throw new ArgumentException($"Invalid outbox type: '{_type}', " +
                                            $"valid types: '{OutboxType.Sequential}', '{OutboxType.Parallel}'.");
            }

            _type = outboxType;
        }

        _serviceProvider = serviceProvider;
        _publisher = publisher;
        _options = options;
        _logger = logger;            
        _interval = TimeSpan.FromMilliseconds(options.IntervalMilliseconds);
        if (options.Enabled)
        {
            _logger.LogInformation($"Outbox is enabled, type: '{_type}', message processing every {options.IntervalMilliseconds} ms.");
            return;
        }

        _logger.LogInformation("Outbox is disabled.");
    }

<<<<<<< HEAD
            _timer = new Timer(SendOutboxMessages, null, _interval, _interval);
=======
    public Task StartAsync(CancellationToken cancellationToken)
    {
        if (!_options.Enabled)
        {
>>>>>>> 6f7374ad
            return Task.CompletedTask;
        }

        _timer = new Timer(SendOutboxMessages, null, TimeSpan.Zero, _interval);
        return Task.CompletedTask;
    }

<<<<<<< HEAD
            _timer?.Change(Timeout.Infinite, 0);
            _timer?.Dispose();
=======
    public Task StopAsync(CancellationToken cancellationToken)
    {
        if (!_options.Enabled)
        {
>>>>>>> 6f7374ad
            return Task.CompletedTask;
        }

        _timer?.Change(Timeout.Infinite, 0);
        return Task.CompletedTask;
    }

    private void SendOutboxMessages(object state)
    {
        _ = SendOutboxMessagesAsync();
    }

    private async Task SendOutboxMessagesAsync()
    {
        var jobId = Guid.NewGuid().ToString("N");
        _logger.LogTrace($"Started processing outbox messages... [job id: '{jobId}']");
        var stopwatch = new Stopwatch();
        stopwatch.Start();
        using var scope = _serviceProvider.CreateScope();
        var outbox = scope.ServiceProvider.GetRequiredService<IMessageOutboxAccessor>();
        var messages = await outbox.GetUnsentAsync();
        _logger.LogTrace($"Found {messages.Count} unsent messages in outbox [job ID: '{jobId}'].");
        if (!messages.Any())
        {
            _logger.LogTrace($"No messages to be processed in outbox [job ID: '{jobId}'].");
            return;
        }

        foreach (var message in messages.OrderBy(m => m.SentAt))
        {
<<<<<<< HEAD
            string jobId = Guid.NewGuid().ToString("N");

            _logger.LogTrace($"SendOutboxMessagesAsync start time for outbox messages... [job id: '{jobId}', interval: {_interval}], start time: {DateTimeOffset.UtcNow.ToString("MM/dd/yyyy HH:mm:ss.fff")}");
            try
            {
                _logger.LogTrace($"Trying to obtain lock for outbox messages... [job id: '{jobId}']");
                await SemaphoreSlim.WaitAsync();

                _logger.LogTrace($"Obtained lock for outbox messages... [job id: '{jobId}']");

                _logger.LogTrace($"Stopping timer for outbox messages... [job id: '{jobId}']");
                _timer?.Change(Timeout.Infinite, Timeout.Infinite);
                
                _logger.LogTrace($"Started processing outbox messages... [job id: '{jobId}']");
                var stopwatch = new Stopwatch();
                stopwatch.Start();
                using var scope = _serviceScopeFactory.CreateScope();
                var outbox = scope.ServiceProvider.GetRequiredService<IMessageOutboxAccessor>();

                _logger.LogTrace($"Start time for unsent messages of outbox messages... [job id: '{jobId}', interval: {_interval}], start time: {DateTimeOffset.UtcNow.ToString("MM/dd/yyyy HH:mm:ss.fff")}");
                var messages = await outbox.GetUnsentAsync();
                _logger.LogTrace($"End time for unsent messages of outbox messages... [job id: '{jobId}', interval: {_interval}], end time: {DateTimeOffset.UtcNow.ToString("MM/dd/yyyy HH:mm:ss.fff")}");

                _logger.LogTrace($"Found {messages.Count} unsent messages in outbox [job id: '{jobId}'].");
                if (!messages.Any())
                {
                    _logger.LogTrace($"No messages to be processed in outbox [job id: '{jobId}'].");
                    return;
                }

                foreach (var message in messages.OrderBy(m => m.SentAt))
                {
                    message.Headers ??= new Dictionary<string, object>();

                    var destinationName = "Unknown";
                    var eventName = message.GetType().Name;

                    if (message.Headers.ContainsKey(Extensions.Destination) && message.Headers[Extensions.Destination] is string)
                    {
                        destinationName = message.Headers[Extensions.Destination] as string;
                        message.Headers.Remove(Extensions.Destination);
                    }

                    if (message.Headers.ContainsKey(Extensions.EventName) && message.Headers[Extensions.EventName] is string)
                    {
                        eventName = message.Headers[Extensions.EventName] as string;
                        message.Headers.Remove(Extensions.EventName);
                    }

                    var parentContext = _propagator.Extract(default, message.Headers, ExtractTraceContextFromOutboxMessageHeaders);
                    Baggage.Current = parentContext.Baggage;

                    var activityName = $"{destinationName} receive";

                    //NOTE: make sure that a parent activity is available (parentContext.ActivityContext.TraceId == new ActivityTraceId()) 
                    using (var activity = parentContext.ActivityContext.TraceId== new ActivityTraceId() ? null: Extensions.MessageOutboxActivitySource.StartActivity(activityName, ActivityKind.Consumer, parentContext.ActivityContext))
                    {
                        //Add Tags to the Activity
                        activity?.SetTag("messaging.system", "outbox");
                        activity?.SetTag("messaging.destination", destinationName);
                        activity?.SetTag("messaging.event", eventName);

                        await _publisher.PublishAsync(message.Message, message.Id, message.CorrelationId, message.SpanContext, message.MessageContext, message.Headers);
                        
                        if (_type == OutboxType.Sequential)
                        {
                            await outbox.ProcessAsync(message);
                        }
                    }
                }

                if (_type == OutboxType.Parallel)
                {
                    await outbox.ProcessAsync(messages);
                }

                stopwatch.Stop();
                _logger.LogTrace($"Processed {messages.Count} outbox messages in {stopwatch.ElapsedMilliseconds} ms [job id: '{jobId}'].");
            }
            finally
            {
                _logger.LogTrace($"Trying to release lock and reset timer for outbox messages... [job id: '{jobId}', interval: {_interval}]");

                try
                {
                    SemaphoreSlim.Release();
                }
                catch (Exception e)
                {
                    _logger.LogError(e.ToString());
                    //throw;
                }

                _logger.LogTrace($"Released lock and reset timer for outbox messages... [job id: '{jobId}', interval: {_interval}]");
                
                _logger.LogTrace($"Starting timer for outbox messages... [job id: '{jobId}', dueTime:{_interval}, period:{_interval}]");
                _timer?.Change(_interval, _interval);

                _logger.LogTrace($"SendOutboxMessagesAsync end time for outbox messages... [job id: '{jobId}', interval: {_interval}], end time: {DateTimeOffset.UtcNow.ToString("MM/dd/yyyy HH:mm:ss.fff")}");
=======
            await _publisher.PublishAsync(message.Message, message.Id, message.CorrelationId,
                message.SpanContext, message.MessageContext, message.Headers);
            if (_type == OutboxType.Sequential)
            {
                await outbox.ProcessAsync(message);
>>>>>>> 6f7374ad
            }
        }

        if (_type == OutboxType.Parallel)
        {
            await outbox.ProcessAsync(messages);
        }
<<<<<<< HEAD

        private IEnumerable<string> ExtractTraceContextFromOutboxMessageHeaders(IDictionary<string, object> headers, string key)
        {
            try
            {
                if (headers.TryGetValue(key, out var value))
                {
                    if (value is string valueStr)
                    {
                        return new[] { valueStr };
                    }

                    throw new FormatException($"Type:{value.GetType()} of value:{value} not found to be of Type:{nameof(String)}.");

                }
            }
            catch (Exception ex)
            {
                _logger.LogError($"Failed to extract trace context: {ex}");
            }

            return Enumerable.Empty<string>();
        }
=======
            
        stopwatch.Stop();
        _logger.LogTrace($"Processed {messages.Count} outbox messages in {stopwatch.ElapsedMilliseconds} ms [job ID: '{jobId}'].");
    }

    private enum OutboxType
    {
        Sequential,
        Parallel
>>>>>>> 6f7374ad
    }
}<|MERGE_RESOLUTION|>--- conflicted
+++ resolved
@@ -21,46 +21,22 @@
     private readonly TimeSpan _interval;
     private readonly OutboxType _type;
     private Timer _timer;
+        static readonly SemaphoreSlim SemaphoreSlim = new(1, 1);
+
+        private readonly TextMapPropagator _propagator;
 
     public OutboxProcessor(IServiceProvider serviceProvider, IBusPublisher publisher, OutboxOptions options,
         ILogger<OutboxProcessor> logger)
     {
-<<<<<<< HEAD
-        private readonly IServiceScopeFactory _serviceScopeFactory;
-        private readonly IBusPublisher _publisher;
-        private readonly OutboxOptions _options;
-        private readonly ILogger<OutboxProcessor> _logger;
-        private readonly TimeSpan _interval;
-        private readonly OutboxType _type;
-        private Timer _timer;
-        static readonly SemaphoreSlim SemaphoreSlim = new(1, 1);
-
-        private readonly TextMapPropagator _propagator;
-
-        public OutboxProcessor(IServiceScopeFactory serviceScopeFactory, IBusPublisher publisher, OutboxOptions options,
-            ILogger<OutboxProcessor> logger)
-=======
         if (options.Enabled && options.IntervalMilliseconds <= 0)
->>>>>>> 6f7374ad
         {
             throw new Exception($"Invalid outbox interval: {options.IntervalMilliseconds} ms.");
         }
 
-<<<<<<< HEAD
-            _serviceScopeFactory = serviceScopeFactory;
-            _publisher = publisher;
-            _options = options;
-            _logger = logger;
-            _type = OutboxType.Sequential;
-            _interval = TimeSpan.FromMilliseconds(options.IntervalMilliseconds);
-            _propagator = Propagators.DefaultTextMapPropagator;
-            if (options.Enabled)
-=======
         _type = OutboxType.Sequential;
         if (!string.IsNullOrWhiteSpace(options.Type))
         {
             if (!Enum.TryParse<OutboxType>(options.Type, true, out var outboxType))
->>>>>>> 6f7374ad
             {
                 throw new ArgumentException($"Invalid outbox type: '{_type}', " +
                                             $"valid types: '{OutboxType.Sequential}', '{OutboxType.Parallel}'.");
@@ -74,6 +50,7 @@
         _options = options;
         _logger = logger;            
         _interval = TimeSpan.FromMilliseconds(options.IntervalMilliseconds);
+            _propagator = Propagators.DefaultTextMapPropagator;
         if (options.Enabled)
         {
             _logger.LogInformation($"Outbox is enabled, type: '{_type}', message processing every {options.IntervalMilliseconds} ms.");
@@ -83,37 +60,29 @@
         _logger.LogInformation("Outbox is disabled.");
     }
 
-<<<<<<< HEAD
+    public Task StartAsync(CancellationToken cancellationToken)
+    {
+        if (!_options.Enabled)
+        {
+            return Task.CompletedTask;
+        }
+
             _timer = new Timer(SendOutboxMessages, null, _interval, _interval);
-=======
-    public Task StartAsync(CancellationToken cancellationToken)
+        return Task.CompletedTask;
+    }
+
+    public Task StopAsync(CancellationToken cancellationToken)
     {
         if (!_options.Enabled)
         {
->>>>>>> 6f7374ad
             return Task.CompletedTask;
         }
 
-        _timer = new Timer(SendOutboxMessages, null, TimeSpan.Zero, _interval);
+        _timer?.Change(Timeout.Infinite, 0);
+            _timer?.Dispose();
         return Task.CompletedTask;
     }
 
-<<<<<<< HEAD
-            _timer?.Change(Timeout.Infinite, 0);
-            _timer?.Dispose();
-=======
-    public Task StopAsync(CancellationToken cancellationToken)
-    {
-        if (!_options.Enabled)
-        {
->>>>>>> 6f7374ad
-            return Task.CompletedTask;
-        }
-
-        _timer?.Change(Timeout.Infinite, 0);
-        return Task.CompletedTask;
-    }
-
     private void SendOutboxMessages(object state)
     {
         _ = SendOutboxMessagesAsync();
@@ -121,23 +90,6 @@
 
     private async Task SendOutboxMessagesAsync()
     {
-        var jobId = Guid.NewGuid().ToString("N");
-        _logger.LogTrace($"Started processing outbox messages... [job id: '{jobId}']");
-        var stopwatch = new Stopwatch();
-        stopwatch.Start();
-        using var scope = _serviceProvider.CreateScope();
-        var outbox = scope.ServiceProvider.GetRequiredService<IMessageOutboxAccessor>();
-        var messages = await outbox.GetUnsentAsync();
-        _logger.LogTrace($"Found {messages.Count} unsent messages in outbox [job ID: '{jobId}'].");
-        if (!messages.Any())
-        {
-            _logger.LogTrace($"No messages to be processed in outbox [job ID: '{jobId}'].");
-            return;
-        }
-
-        foreach (var message in messages.OrderBy(m => m.SentAt))
-        {
-<<<<<<< HEAD
             string jobId = Guid.NewGuid().ToString("N");
 
             _logger.LogTrace($"SendOutboxMessagesAsync start time for outbox messages... [job id: '{jobId}', interval: {_interval}], start time: {DateTimeOffset.UtcNow.ToString("MM/dd/yyyy HH:mm:ss.fff")}");
@@ -151,25 +103,25 @@
                 _logger.LogTrace($"Stopping timer for outbox messages... [job id: '{jobId}']");
                 _timer?.Change(Timeout.Infinite, Timeout.Infinite);
                 
-                _logger.LogTrace($"Started processing outbox messages... [job id: '{jobId}']");
-                var stopwatch = new Stopwatch();
-                stopwatch.Start();
-                using var scope = _serviceScopeFactory.CreateScope();
-                var outbox = scope.ServiceProvider.GetRequiredService<IMessageOutboxAccessor>();
+            _logger.LogTrace($"Started processing outbox messages... [job id: '{jobId}']");
+            var stopwatch = new Stopwatch();
+            stopwatch.Start();
+        using var scope = _serviceProvider.CreateScope();
+            var outbox = scope.ServiceProvider.GetRequiredService<IMessageOutboxAccessor>();
 
                 _logger.LogTrace($"Start time for unsent messages of outbox messages... [job id: '{jobId}', interval: {_interval}], start time: {DateTimeOffset.UtcNow.ToString("MM/dd/yyyy HH:mm:ss.fff")}");
-                var messages = await outbox.GetUnsentAsync();
+            var messages = await outbox.GetUnsentAsync();
                 _logger.LogTrace($"End time for unsent messages of outbox messages... [job id: '{jobId}', interval: {_interval}], end time: {DateTimeOffset.UtcNow.ToString("MM/dd/yyyy HH:mm:ss.fff")}");
 
-                _logger.LogTrace($"Found {messages.Count} unsent messages in outbox [job id: '{jobId}'].");
-                if (!messages.Any())
-                {
-                    _logger.LogTrace($"No messages to be processed in outbox [job id: '{jobId}'].");
-                    return;
-                }
-
-                foreach (var message in messages.OrderBy(m => m.SentAt))
-                {
+        _logger.LogTrace($"Found {messages.Count} unsent messages in outbox [job ID: '{jobId}'].");
+            if (!messages.Any())
+            {
+            _logger.LogTrace($"No messages to be processed in outbox [job ID: '{jobId}'].");
+                return;
+            }
+
+            foreach (var message in messages.OrderBy(m => m.SentAt))
+            {
                     message.Headers ??= new Dictionary<string, object>();
 
                     var destinationName = "Unknown";
@@ -202,20 +154,20 @@
 
                         await _publisher.PublishAsync(message.Message, message.Id, message.CorrelationId, message.SpanContext, message.MessageContext, message.Headers);
                         
-                        if (_type == OutboxType.Sequential)
-                        {
-                            await outbox.ProcessAsync(message);
-                        }
-                    }
-                }
-
-                if (_type == OutboxType.Parallel)
-                {
-                    await outbox.ProcessAsync(messages);
-                }
-
-                stopwatch.Stop();
-                _logger.LogTrace($"Processed {messages.Count} outbox messages in {stopwatch.ElapsedMilliseconds} ms [job id: '{jobId}'].");
+                if (_type == OutboxType.Sequential)
+                {
+                    await outbox.ProcessAsync(message);
+                }
+            }
+                }
+
+            if (_type == OutboxType.Parallel)
+            {
+                await outbox.ProcessAsync(messages);
+            }
+
+            stopwatch.Stop();
+        _logger.LogTrace($"Processed {messages.Count} outbox messages in {stopwatch.ElapsedMilliseconds} ms [job ID: '{jobId}'].");
             }
             finally
             {
@@ -237,21 +189,13 @@
                 _timer?.Change(_interval, _interval);
 
                 _logger.LogTrace($"SendOutboxMessagesAsync end time for outbox messages... [job id: '{jobId}', interval: {_interval}], end time: {DateTimeOffset.UtcNow.ToString("MM/dd/yyyy HH:mm:ss.fff")}");
-=======
-            await _publisher.PublishAsync(message.Message, message.Id, message.CorrelationId,
-                message.SpanContext, message.MessageContext, message.Headers);
-            if (_type == OutboxType.Sequential)
-            {
-                await outbox.ProcessAsync(message);
->>>>>>> 6f7374ad
-            }
-        }
-
-        if (_type == OutboxType.Parallel)
-        {
-            await outbox.ProcessAsync(messages);
-        }
-<<<<<<< HEAD
+            }
+    }
+
+    private enum OutboxType
+    {
+        Sequential,
+        Parallel
 
         private IEnumerable<string> ExtractTraceContextFromOutboxMessageHeaders(IDictionary<string, object> headers, string key)
         {
@@ -275,16 +219,5 @@
 
             return Enumerable.Empty<string>();
         }
-=======
-            
-        stopwatch.Stop();
-        _logger.LogTrace($"Processed {messages.Count} outbox messages in {stopwatch.ElapsedMilliseconds} ms [job ID: '{jobId}'].");
-    }
-
-    private enum OutboxType
-    {
-        Sequential,
-        Parallel
->>>>>>> 6f7374ad
     }
 }