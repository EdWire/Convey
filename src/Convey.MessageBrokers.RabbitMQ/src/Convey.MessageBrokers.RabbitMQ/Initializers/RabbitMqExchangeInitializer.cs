using System;
using System.Collections.Generic;
using System.Linq;
using System.Reflection;
using System.Threading.Tasks;
using Convey.Types;
using Microsoft.Extensions.Logging;
using RabbitMQ.Client;

namespace Convey.MessageBrokers.RabbitMQ.Initializers
{
    public class RabbitMqExchangeInitializer : IInitializer
    {
        private const string DefaultType = "topic";
        private readonly IConnection _connection;
        private readonly RabbitMqOptions _options;
        private readonly ILogger<RabbitMqExchangeInitializer> _logger;
        private readonly bool _loggerEnabled;

        public RabbitMqExchangeInitializer(IConnection connection, RabbitMqOptions options,
            ILogger<RabbitMqExchangeInitializer> logger)
        {
            _connection = connection;
            _options = options;
            _logger = logger;
            _loggerEnabled = _options.Logger?.Enabled == true;
        }

        public Task InitializeAsync()
        {
            var exchanges = AppDomain.CurrentDomain
                .GetAssemblies()
                .SelectMany(a => a.GetTypes())
                .Where(t => t.IsDefined(typeof(MessageAttribute), false))
                .Select(t => t.GetCustomAttribute<MessageAttribute>().Exchange)
                .Distinct()
                .ToList();

            using var channel = _connection.CreateModel();
            if (_options.Exchange?.Declare == true)
            {
<<<<<<< HEAD
                Log(_options.Exchange.Name, _options.Exchange.Type);
                channel.ExchangeDeclare(_options.Exchange.Name, _options.Exchange.Type, _options.Exchange.Durable,
                    _options.Exchange.AutoDelete);
            }
=======
                if (_options.Exchange?.Declare == true)
                {
                    Log(_options.Exchange.Name, _options.Exchange.Type);
                    channel.ExchangeDeclare(_options.Exchange.Name, _options.Exchange.Type, _options.Exchange.Durable,
                        _options.Exchange.AutoDelete);

                    if (_options.DeadLetter?.Declare == true)
                    {
                        channel.ExchangeDeclare($"{_options.Exchange.Name}{_options.DeadLetter.Prefix}", ExchangeType.Fanout, _options.Exchange.Durable,
                            _options.Exchange.AutoDelete);
                    }
                }
>>>>>>> b4e78b68

            foreach (var exchange in exchanges)
            {
                if (exchange.Equals(_options.Exchange?.Name, StringComparison.InvariantCultureIgnoreCase))
                {
                    continue;
                }

                Log(exchange, DefaultType);
                channel.ExchangeDeclare(exchange, DefaultType, true);
                DeclareDlx(channel, exchange);
            }

            channel.Close();

            return Task.CompletedTask;
        }

        private void DeclareDlx(IModel channel, string exchange)
        {
            var dlx = _options.Dlx;
            if (dlx is null || !dlx.Enabled)
            {
                return;
            }

            var ttl = dlx.Ttl <= 0 ? 86400 : dlx.Ttl;
            var dlxQueueName = dlx.Global ? dlx.QueueName : $"dlx.{exchange}";
            var dlxExchangeName = dlx.Global ? dlx.ExchangeName : $"dlx-{exchange}";
            var dlxExchangeType = string.IsNullOrWhiteSpace(dlx.ExchangeType)
                ? dlx.Global ? "fanout" : "direct"
                : dlx.ExchangeType;
            var dlxRoutingKey = dlx.RoutingKey is null ? string.Empty : dlx.RoutingKey;
            _logger.LogInformation($"Declaring DLX: '{dlxExchangeName}', type: '{dlxExchangeType}', TTL: {ttl}");
            channel.ExchangeDeclare(dlxExchangeName, dlxExchangeType);
            channel.QueueDeclare
            (
                dlxQueueName, true, false, false,
                new Dictionary<string, object>
                {
                    {"x-dead-letter-exchange", exchange},
                    {"x-message-ttl", ttl},
                }
            );
            channel.QueueBind(dlxQueueName, dlxExchangeName, dlxRoutingKey);
        }

        private void Log(string exchange, string type)
        {
            if (!_loggerEnabled)
            {
                return;
            }

            _logger.LogInformation($"Declaring an exchange: '{exchange}', type: '{type}'.");
        }
    }
}<|MERGE_RESOLUTION|>--- conflicted
+++ resolved
@@ -1,5 +1,4 @@
 using System;
-using System.Collections.Generic;
 using System.Linq;
 using System.Reflection;
 using System.Threading.Tasks;
@@ -39,25 +38,17 @@
             using var channel = _connection.CreateModel();
             if (_options.Exchange?.Declare == true)
             {
-<<<<<<< HEAD
                 Log(_options.Exchange.Name, _options.Exchange.Type);
                 channel.ExchangeDeclare(_options.Exchange.Name, _options.Exchange.Type, _options.Exchange.Durable,
                     _options.Exchange.AutoDelete);
+
+                if (_options.DeadLetter?.Declare == true)
+                {
+                    channel.ExchangeDeclare($"{_options.Exchange.Name}{_options.DeadLetter.Prefix}",
+                        ExchangeType.Fanout, _options.Exchange.Durable,
+                        _options.Exchange.AutoDelete);
+                }
             }
-=======
-                if (_options.Exchange?.Declare == true)
-                {
-                    Log(_options.Exchange.Name, _options.Exchange.Type);
-                    channel.ExchangeDeclare(_options.Exchange.Name, _options.Exchange.Type, _options.Exchange.Durable,
-                        _options.Exchange.AutoDelete);
-
-                    if (_options.DeadLetter?.Declare == true)
-                    {
-                        channel.ExchangeDeclare($"{_options.Exchange.Name}{_options.DeadLetter.Prefix}", ExchangeType.Fanout, _options.Exchange.Durable,
-                            _options.Exchange.AutoDelete);
-                    }
-                }
->>>>>>> b4e78b68
 
             foreach (var exchange in exchanges)
             {
@@ -68,41 +59,11 @@
 
                 Log(exchange, DefaultType);
                 channel.ExchangeDeclare(exchange, DefaultType, true);
-                DeclareDlx(channel, exchange);
             }
 
             channel.Close();
 
             return Task.CompletedTask;
-        }
-
-        private void DeclareDlx(IModel channel, string exchange)
-        {
-            var dlx = _options.Dlx;
-            if (dlx is null || !dlx.Enabled)
-            {
-                return;
-            }
-
-            var ttl = dlx.Ttl <= 0 ? 86400 : dlx.Ttl;
-            var dlxQueueName = dlx.Global ? dlx.QueueName : $"dlx.{exchange}";
-            var dlxExchangeName = dlx.Global ? dlx.ExchangeName : $"dlx-{exchange}";
-            var dlxExchangeType = string.IsNullOrWhiteSpace(dlx.ExchangeType)
-                ? dlx.Global ? "fanout" : "direct"
-                : dlx.ExchangeType;
-            var dlxRoutingKey = dlx.RoutingKey is null ? string.Empty : dlx.RoutingKey;
-            _logger.LogInformation($"Declaring DLX: '{dlxExchangeName}', type: '{dlxExchangeType}', TTL: {ttl}");
-            channel.ExchangeDeclare(dlxExchangeName, dlxExchangeType);
-            channel.QueueDeclare
-            (
-                dlxQueueName, true, false, false,
-                new Dictionary<string, object>
-                {
-                    {"x-dead-letter-exchange", exchange},
-                    {"x-message-ttl", ttl},
-                }
-            );
-            channel.QueueBind(dlxQueueName, dlxExchangeName, dlxRoutingKey);
         }
 
         private void Log(string exchange, string type)
