﻿using System;
<<<<<<< HEAD
using System.Collections.Concurrent;
=======
using System.Collections.Generic;
>>>>>>> b4e78b68
using System.Text;
using System.Threading.Tasks;
using Convey.MessageBrokers.RabbitMQ.Plugins;
using Microsoft.Extensions.DependencyInjection;
using Microsoft.Extensions.Logging;
using Polly;
using RabbitMQ.Client;
using RabbitMQ.Client.Events;

namespace Convey.MessageBrokers.RabbitMQ.Subscribers
{
    internal sealed class RabbitMqSubscriber : IBusSubscriber
    {
        private static readonly ConcurrentDictionary<string, ChannelInfo> Channels = new ConcurrentDictionary<string, ChannelInfo>();
        private static readonly EmptyExceptionToMessageMapper ExceptionMapper = new EmptyExceptionToMessageMapper();
        private readonly IServiceProvider _serviceProvider;
        private readonly IBusPublisher _publisher;
        private readonly IRabbitMqSerializer _rabbitMqSerializer;
        private readonly IConventionsProvider _conventionsProvider;
        private readonly IContextProvider _contextProvider;
        private readonly ILogger _logger;
        private readonly IRabbitMqPluginsExecutor _pluginsExecutor;
        private readonly IExceptionToMessageMapper _exceptionToMessageMapper;
        private readonly int _retries;
        private readonly int _retryInterval;
        private readonly bool _loggerEnabled;
        private readonly RabbitMqOptions _options;
        private readonly RabbitMqOptions.QosOptions _qosOptions;
        private readonly IConnection _connection;

        public RabbitMqSubscriber(IServiceProvider serviceProvider)
        {
            _serviceProvider = serviceProvider;
            _connection = _serviceProvider.GetRequiredService<IConnection>();
            _publisher = _serviceProvider.GetRequiredService<IBusPublisher>();
            _rabbitMqSerializer = _serviceProvider.GetRequiredService<IRabbitMqSerializer>();
            _conventionsProvider = _serviceProvider.GetRequiredService<IConventionsProvider>();
            _contextProvider = _serviceProvider.GetRequiredService<IContextProvider>();
            _logger = _serviceProvider.GetService<ILogger<RabbitMqSubscriber>>();
            _exceptionToMessageMapper = _serviceProvider.GetService<IExceptionToMessageMapper>() ?? ExceptionMapper;
            _pluginsExecutor = _serviceProvider.GetService<IRabbitMqPluginsExecutor>();
            _options = _serviceProvider.GetService<RabbitMqOptions>();
            _loggerEnabled = _options.Logger?.Enabled ?? false;
            _retries = _options.Retries >= 0 ? _options.Retries : 3;
            _retryInterval = _options.RetryInterval > 0 ? _options.RetryInterval : 2;
            _qosOptions = _options?.Qos ?? new RabbitMqOptions.QosOptions();
            if (_qosOptions.PrefetchCount < 1)
            {
                _qosOptions.PrefetchCount = 1;
            }
        }

        public IBusSubscriber Subscribe<T>(Func<IServiceProvider, T, object, Task> handle)
            where T : class
        {
            var conventions = _conventionsProvider.Get<T>();
            var channelKey = $"{conventions.Exchange}:{conventions.Queue}:{conventions.RoutingKey}";
            if (Channels.ContainsKey(channelKey))
            {
                return this;
            }
            
            var channel = _connection.CreateModel();
            if (!Channels.TryAdd(channelKey, new ChannelInfo(channel, conventions)))
            {
                return this;
            }
            
            _logger.LogTrace($"Created a channel: {channel.ChannelNumber}");
            var declare = _options.Queue?.Declare ?? true;
            var durable = _options.Queue?.Durable ?? true;
            var exclusive = _options.Queue?.Exclusive ?? false;
            var autoDelete = _options.Queue?.AutoDelete ?? false;
            var info = string.Empty;
            if (_loggerEnabled)
            {
                info = $" [queue: '{conventions.Queue}', routing key: '{conventions.RoutingKey}', " +
                       $"exchange: '{conventions.Exchange}']";
            }

            if (declare)
            {
                if (_loggerEnabled)
                {
                    _logger.LogInformation($"Declaring a queue: '{conventions.Queue}' with routing key: " +
                                           $"'{conventions.RoutingKey}' for an exchange: '{conventions.Exchange}'.");
                }

<<<<<<< HEAD
                channel.QueueDeclare(conventions.Queue, durable, exclusive, autoDelete);
            }

            channel.QueueBind(conventions.Queue, conventions.Exchange, conventions.RoutingKey);
            channel.BasicQos(_qosOptions.PrefetchSize, _qosOptions.PrefetchCount, _qosOptions.Global);
=======
                if (!_options.DeadLetter.Enabled)
                {
                    _channel.QueueDeclare(conventions.Queue, durable, exclusive, autoDelete);
                }
                else
                {
                    if (_loggerEnabled)
                    {
                        _logger.LogInformation($"Declaring a dead letter.");
                    }

                    _channel.QueueDeclare(conventions.Queue, durable, exclusive, autoDelete,
                        arguments: new Dictionary<string, object>()
                         {
                            { "x-dead-letter-exchange", $"{conventions.Queue}{_options.DeadLetter.Prefix}" }
                         });

                    _channel.QueueDeclare(
                        queue: $"{conventions.Queue}{_options.DeadLetter.Prefix}",
                        durable: _options.DeadLetter.Durable,
                        exclusive: _options.DeadLetter.Exclusive,
                        autoDelete: _options.DeadLetter.AutoDelete
                    );
                }

            }

            _channel.QueueBind(conventions.Queue, conventions.Exchange, conventions.RoutingKey);

            if (_options.DeadLetter.Enabled)
            {
                _channel.QueueBind(queue: $"{conventions.Queue}{_options.DeadLetter.Prefix}", exchange: $"{_options.Exchange.Name}{_options.DeadLetter.Prefix}", routingKey: string.Empty);
            }

            _channel.BasicQos(_qosOptions.PrefetchSize, _qosOptions.PrefetchCount, _qosOptions.Global);
>>>>>>> b4e78b68

            var consumer = new AsyncEventingBasicConsumer(channel);
            consumer.Received += async (model, args) =>
            {
                try
                {
                    var messageId = args.BasicProperties.MessageId;
                    var correlationId = args.BasicProperties.CorrelationId;
                    var timestamp = args.BasicProperties.Timestamp.UnixTime;
                    if (_loggerEnabled)
                    {
                        _logger.LogInformation($"Received a message with id: '{messageId}', " +
                                               $"correlation id: '{correlationId}', timestamp: {timestamp}{info}.");
                    }

                    var payload = Encoding.UTF8.GetString(args.Body.Span);
                    var message = _rabbitMqSerializer.Deserialize<T>(payload);
                    var correlationContext = BuildCorrelationContext(args);

                    Task Next(object m, object ctx, BasicDeliverEventArgs a)
                        => TryHandleAsync(channel, (T) m, messageId, correlationId, ctx, a, handle);

                    await _pluginsExecutor.ExecuteAsync(Next, message, correlationContext, args);
                }
                catch (Exception ex)
                {
                    _logger.LogError(ex, ex.Message);
                    channel.BasicReject(args.DeliveryTag, false);
                    throw;
                }
            };

            channel.BasicConsume(conventions.Queue, false, consumer);

            return this;
        }

        private object BuildCorrelationContext(BasicDeliverEventArgs args)
        {
            using var scope = _serviceProvider.CreateScope();
            var messagePropertiesAccessor = scope.ServiceProvider.GetService<IMessagePropertiesAccessor>();
            messagePropertiesAccessor.MessageProperties = new MessageProperties
            {
                MessageId = args.BasicProperties.MessageId,
                CorrelationId = args.BasicProperties.CorrelationId,
                Timestamp = args.BasicProperties.Timestamp.UnixTime,
                Headers = args.BasicProperties.Headers
            };
            var correlationContextAccessor = scope.ServiceProvider.GetService<ICorrelationContextAccessor>();
            var correlationContext = _contextProvider.Get(args.BasicProperties.Headers);
            correlationContextAccessor.CorrelationContext = correlationContext;

            return correlationContext;
        }

        private async Task TryHandleAsync<TMessage>(IModel channel, TMessage message, string messageId, string correlationId,
            object messageContext, BasicDeliverEventArgs args, Func<IServiceProvider, TMessage, object, Task> handle)
        {
            var currentRetry = 0;
            var messageName = message.GetType().Name.Underscore();
            var retryPolicy = Policy
                .Handle<Exception>()
                .WaitAndRetryAsync(_retries, i => TimeSpan.FromSeconds(_retryInterval));

            await retryPolicy.ExecuteAsync(async () =>
            {
                try
                {
                    var retryMessage = string.Empty;
                    if (_loggerEnabled)
                    {
                        retryMessage = currentRetry == 0
                            ? string.Empty
                            : $"Retry: {currentRetry}'.";
                        var preLogMessage = $"Handling a message: '{messageName}' [id: '{messageId}'] " +
                                            $"with correlation id: '{correlationId}'. {retryMessage}";
                        _logger.LogInformation(preLogMessage);
                    }

                    await handle(_serviceProvider, message, messageContext);
                    channel.BasicAck(args.DeliveryTag, false);

                    if (_loggerEnabled)
                    {
                        var postLogMessage = $"Handled a message: '{messageName}' [id: '{messageId}'] " +
                                             $"with correlation id: '{correlationId}'. {retryMessage}";
                        _logger.LogInformation(postLogMessage);
                    }
                }
                catch (Exception ex)
                {
                    currentRetry++;
                    _logger.LogError(ex, ex.Message);
                    var rejectedEvent = _exceptionToMessageMapper.Map(ex, message);
                    if (rejectedEvent is null)
                    {
                        var errorMessage = $"Unable to handle a message: '{messageName}' [id: '{messageId}'] " +
                                           $"with correlation id: '{correlationId}', " +
                                           $"retry {currentRetry - 1}/{_retries}...";

                        if (currentRetry > 1)
                        {
                            _logger.LogError(errorMessage);
                        }

                        if (currentRetry - 1 < _retries)
                        {
                            throw new Exception(errorMessage, ex);
                        }
<<<<<<< HEAD
                        
                        channel.BasicReject(args.DeliveryTag, false);
=======

                        _channel.BasicNack(args.DeliveryTag, false, false);
>>>>>>> b4e78b68
                        return;
                    }

                    var rejectedEventName = rejectedEvent.GetType().Name.Underscore();
                    await _publisher.PublishAsync(rejectedEvent, correlationId: correlationId,
                        messageContext: messageContext);
                    if (_loggerEnabled)
                    {
                        _logger.LogWarning($"Published a rejected event: '{rejectedEventName}' " +
                                           $"for the message: '{messageName}' [id: '{messageId}'] with correlation id: '{correlationId}'.");
                    }

                    _logger.LogError($"Handling a message: '{messageName}' [id: '{messageId}'] " +
                                     $"with correlation id: '{correlationId}' failed and rejected event: " +
                                     $"'{rejectedEventName}' was published.", ex);

                    channel.BasicAck(args.DeliveryTag, false);
                }
            });
        }

        private class EmptyExceptionToMessageMapper : IExceptionToMessageMapper
        {
            public object Map(Exception exception, object message) => null;
        }

        public void Dispose()
        {
            foreach (var (key, channel) in Channels)
            {
                channel?.Dispose();
                Channels.TryRemove(key, out _);
            }
            
            _connection?.Dispose();
        }

        private class ChannelInfo : IDisposable
        {
            public IModel Channel { get; }
            public IConventions Conventions { get; }

            public ChannelInfo(IModel channel, IConventions conventions)
            {
                Channel = channel;
                Conventions = conventions;
            }

            public void Dispose()
            {
                Channel?.Dispose();
            }
        }
    }
}<|MERGE_RESOLUTION|>--- conflicted
+++ resolved
@@ -1,9 +1,6 @@
 ﻿using System;
-<<<<<<< HEAD
 using System.Collections.Concurrent;
-=======
 using System.Collections.Generic;
->>>>>>> b4e78b68
 using System.Text;
 using System.Threading.Tasks;
 using Convey.MessageBrokers.RabbitMQ.Plugins;
@@ -92,16 +89,14 @@
                                            $"'{conventions.RoutingKey}' for an exchange: '{conventions.Exchange}'.");
                 }
 
-<<<<<<< HEAD
                 channel.QueueDeclare(conventions.Queue, durable, exclusive, autoDelete);
             }
 
             channel.QueueBind(conventions.Queue, conventions.Exchange, conventions.RoutingKey);
             channel.BasicQos(_qosOptions.PrefetchSize, _qosOptions.PrefetchCount, _qosOptions.Global);
-=======
                 if (!_options.DeadLetter.Enabled)
                 {
-                    _channel.QueueDeclare(conventions.Queue, durable, exclusive, autoDelete);
+                    channel.QueueDeclare(conventions.Queue, durable, exclusive, autoDelete);
                 }
                 else
                 {
@@ -110,13 +105,13 @@
                         _logger.LogInformation($"Declaring a dead letter.");
                     }
 
-                    _channel.QueueDeclare(conventions.Queue, durable, exclusive, autoDelete,
+                    channel.QueueDeclare(conventions.Queue, durable, exclusive, autoDelete,
                         arguments: new Dictionary<string, object>()
                          {
                             { "x-dead-letter-exchange", $"{conventions.Queue}{_options.DeadLetter.Prefix}" }
                          });
 
-                    _channel.QueueDeclare(
+                    channel.QueueDeclare(
                         queue: $"{conventions.Queue}{_options.DeadLetter.Prefix}",
                         durable: _options.DeadLetter.Durable,
                         exclusive: _options.DeadLetter.Exclusive,
@@ -124,17 +119,14 @@
                     );
                 }
 
-            }
-
-            _channel.QueueBind(conventions.Queue, conventions.Exchange, conventions.RoutingKey);
+            channel.QueueBind(conventions.Queue, conventions.Exchange, conventions.RoutingKey);
 
             if (_options.DeadLetter.Enabled)
             {
-                _channel.QueueBind(queue: $"{conventions.Queue}{_options.DeadLetter.Prefix}", exchange: $"{_options.Exchange.Name}{_options.DeadLetter.Prefix}", routingKey: string.Empty);
-            }
-
-            _channel.BasicQos(_qosOptions.PrefetchSize, _qosOptions.PrefetchCount, _qosOptions.Global);
->>>>>>> b4e78b68
+                channel.QueueBind(queue: $"{conventions.Queue}{_options.DeadLetter.Prefix}", exchange: $"{_options.Exchange.Name}{_options.DeadLetter.Prefix}", routingKey: string.Empty);
+            }
+
+            channel.BasicQos(_qosOptions.PrefetchSize, _qosOptions.PrefetchCount, _qosOptions.Global);
 
             var consumer = new AsyncEventingBasicConsumer(channel);
             consumer.Received += async (model, args) =>
@@ -244,13 +236,8 @@
                         {
                             throw new Exception(errorMessage, ex);
                         }
-<<<<<<< HEAD
-                        
-                        channel.BasicReject(args.DeliveryTag, false);
-=======
-
-                        _channel.BasicNack(args.DeliveryTag, false, false);
->>>>>>> b4e78b68
+
+                        channel.BasicNack(args.DeliveryTag, false, false);
                         return;
                     }
 
