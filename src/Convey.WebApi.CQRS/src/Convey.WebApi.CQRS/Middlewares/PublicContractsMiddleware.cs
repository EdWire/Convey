using System;
using System.Collections.Generic;
using System.Linq;
using System.Reflection;
using System.Runtime.Serialization;
using System.Text.Json;
using System.Text.Json.Serialization;
using System.Threading;
using System.Threading.Tasks;
using Convey.CQRS.Commands;
using Convey.CQRS.Events;
using Convey.WebApi.Helpers;
using Microsoft.AspNetCore.Http;

namespace Convey.WebApi.CQRS.Middlewares
{
    public class PublicContractsMiddleware
    {
        private const string ContentType = "application/json";
        private readonly RequestDelegate _next;
        private readonly string _endpoint;
        private readonly bool _attributeRequired;

<<<<<<< HEAD
        private static JsonSerializerOptions _serializerOptions;
        private static JsonSerializerOptions SerializerOptions
=======
        private static readonly JsonSerializerSettings SerializerSettings = new()
>>>>>>> eeb5d749
        {
            get
            {
                if (_serializerOptions == null)
                {
                    _serializerOptions =
                        new JsonSerializerOptions
                        {
                            PropertyNamingPolicy = JsonNamingPolicy.CamelCase,
                            WriteIndented = true
                        };

                    _serializerOptions.Converters.Add(new JsonStringEnumConverter(namingPolicy: JsonNamingPolicy.CamelCase));
                }

                return _serializerOptions;
            }
        }

        private static readonly ContractTypes Contracts = new();
        private static int _initialized;
        private static string _serializedContracts = "{}";

        public PublicContractsMiddleware(RequestDelegate next, string endpoint, Type attributeType,
            bool attributeRequired)
        {
            _next = next;
            _endpoint = endpoint;
            _attributeRequired = attributeRequired;
            if (_initialized == 1)
            {
                return;
            }

            Load(attributeType); 
        }

        public Task InvokeAsync(HttpContext context)
        {
            if (context.Request.Path != _endpoint)
            {
                return _next(context);
            }

            context.Response.ContentType = ContentType;
            context.Response.WriteAsync(_serializedContracts);

            return Task.CompletedTask;
        }

        private void Load(Type attributeType)
        {
            if (Interlocked.Exchange(ref _initialized, 1) == 1)
            {
                return;
            }

            var assemblies = AppDomain.CurrentDomain.GetAssemblies();
            var contracts = assemblies.SelectMany(a => a.GetTypes())
                .Where(t => (!_attributeRequired || !(t.GetCustomAttribute(attributeType) is null)) && !t.IsInterface)
                .ToArray();

            foreach (var command in contracts.Where(t => typeof(ICommand).IsAssignableFrom(t)))
            {
                var instance = FormatterServices.GetUninitializedObject(command);
                var name = instance.GetType().Name;
                if (Contracts.Commands.ContainsKey(name))
                {
                    throw new InvalidOperationException($"Command: '{name}' already exists.");
                }

                instance.SetDefaultInstanceProperties();
                Contracts.Commands[name] = instance;
            }

            foreach (var @event in contracts.Where(t => typeof(IEvent).IsAssignableFrom(t) &&
                                                        t != typeof(RejectedEvent)))
            {
                var instance = FormatterServices.GetUninitializedObject(@event);
                var name = instance.GetType().Name;
                if (Contracts.Events.ContainsKey(name))
                {
                    throw new InvalidOperationException($"Event: '{name}' already exists.");
                }

                instance.SetDefaultInstanceProperties();
                Contracts.Events[name] = instance;
            }

            _serializedContracts = JsonSerializer.Serialize(Contracts, SerializerOptions);
        }

        private class ContractTypes
        {
            public Dictionary<string, object> Commands { get; } = new();
            public Dictionary<string, object> Events { get; } = new();
        }
    }
}<|MERGE_RESOLUTION|>--- conflicted
+++ resolved
@@ -21,12 +21,8 @@
         private readonly string _endpoint;
         private readonly bool _attributeRequired;
 
-<<<<<<< HEAD
         private static JsonSerializerOptions _serializerOptions;
         private static JsonSerializerOptions SerializerOptions
-=======
-        private static readonly JsonSerializerSettings SerializerSettings = new()
->>>>>>> eeb5d749
         {
             get
             {
