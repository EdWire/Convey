--- conflicted
+++ resolved
@@ -1,13 +1,10 @@
-using System;
-using System.Collections.Generic;
-<<<<<<< HEAD
-using System.Text.Json;
-=======
-using System.Linq;
->>>>>>> 9d05fe90
 using Microsoft.OpenApi.Any;
 using Microsoft.OpenApi.Models;
 using Swashbuckle.AspNetCore.SwaggerGen;
+using System;
+using System.Collections.Generic;
+using System.Linq;
+using System.Text.Json;
 
 namespace Convey.WebApi.Swagger.Filters
 {
@@ -43,6 +40,8 @@
 
         public void Apply(OpenApiDocument swaggerDoc, DocumentFilterContext context)
         {
+            var jsonSerializerOptions = new JsonSerializerOptions { WriteIndented = true };
+
             foreach (var pathDefinition in _definitions.GroupBy(d => d.Path))
             {
                 var pathItem = new OpenApiPathItem();
@@ -59,16 +58,6 @@
                         {
                             operation.RequestBody = new OpenApiRequestBody()
                             {
-<<<<<<< HEAD
-                                Type = parameter.Type,
-                                Example = new OpenApiString(JsonSerializer.Serialize(parameter.Example))
-                            }
-                        });
-                    }
-                    else if (parameter.In is InQuery)
-                    {
-                        operation.Parameters.Add(new OpenApiParameter
-=======
                                 Content = new Dictionary<string, OpenApiMediaType>()
                                 {
                                     {
@@ -78,7 +67,9 @@
                                             {
                                                 Type = parameter.Type.Name,
                                                 Example = new OpenApiString(
-                                                    JsonConvert.SerializeObject(parameter.Example, Formatting.Indented))
+                                                    JsonSerializer.Serialize(
+                                                        parameter.Example,
+                                                        jsonSerializerOptions))
                                             }
                                         }
                                     }
@@ -86,14 +77,9 @@
                             };
                         }
                         else if (parameter.In is InQuery)
->>>>>>> 9d05fe90
                         {
                             if (parameter.Type.GetInterface("IQuery") is not null)
                             {
-<<<<<<< HEAD
-                                Type = parameter.Type,
-                                Example = new OpenApiString(JsonSerializer.Serialize(parameter.Example))
-=======
                                 operation.RequestBody = new OpenApiRequestBody()
                                 {
                                     Content = new Dictionary<string, OpenApiMediaType>()
@@ -105,14 +91,14 @@
                                                 {
                                                     Type = parameter.Type.Name,
                                                     Example = new OpenApiString(
-                                                        JsonConvert.SerializeObject(parameter.Example,
-                                                            Formatting.Indented))
+                                                        JsonSerializer.Serialize(
+                                                            parameter.Example,
+                                                            jsonSerializerOptions))
                                                 }
                                             }
                                         }
                                     }
                                 };
->>>>>>> 9d05fe90
                             }
                             else
                             {
@@ -123,7 +109,9 @@
                                     {
                                         Type = parameter.Type.Name,
                                         Example = new OpenApiString(
-                                            JsonConvert.SerializeObject(parameter.Example, Formatting.Indented))
+                                            JsonSerializer.Serialize(
+                                                parameter.Example,
+                                                jsonSerializerOptions))
                                     }
                                 });
                             }
@@ -139,17 +127,14 @@
                                 {
                                     "application/json", new OpenApiMediaType
                                     {
-<<<<<<< HEAD
-                                        Type = response.Type,
-                                        Example = new OpenApiString(JsonSerializer.Serialize(response.Example))
-=======
                                         Schema = new OpenApiSchema
                                         {
                                             Type = response.Type?.Name,
                                             Example = new OpenApiString(
-                                                JsonConvert.SerializeObject(response.Example, Formatting.Indented))
+                                                JsonSerializer.Serialize(
+                                                    response.Example,
+                                                    jsonSerializerOptions))
                                         }
->>>>>>> 9d05fe90
                                     }
                                 }
                             }
